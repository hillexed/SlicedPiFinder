--- conflicted
+++ resolved
@@ -101,9 +101,7 @@
         self.__datetime_time = None
         self.__target = None
         self.__screen = None
-<<<<<<< HEAD
         self.__ui_state = None
-=======
         self.__solve_pixel = config.Config().get_option("solve_pixel")
 
     def solve_pixel(self, screen_space=False):
@@ -118,7 +116,6 @@
 
     def set_solve_pixel(self, coords):
         self.__solve_pixel = coords
->>>>>>> 29304d59
 
     def power_state(self):
         return self.__power_state
