import logging
import sqlite3
import time
import numpy as np
import pandas as pd
from typing import List, Dict, Optional
from PiFinder import calc_utils
import PiFinder.utils as utils
from PiFinder import obslog
from sklearn.neighbors import BallTree

# collection of all catalog-related classes


class Catalog:
    """Keeps catalog data + keeps track of current catalog/object"""

    last_filtered: float = 0

    def __init__(self, catalog_name):
        self.name = catalog_name
        self.objects: Dict[str, Dict] = {}
        self.objects_keys_sorted: List[str] = []
        self.filtered_objects: Dict[str, Dict] = {}
        self.filtered_objects_keys_sorted: List[str] = []
        self.max_sequence = 0
        self.desc = "No description"
        self._load_catalog()

    def get_count(self):
        return len(self.objects)

    def get_filtered_count(self):
        return len(self.filtered_objects)

    def _load_catalog(self):
        """
        Loads all catalogs into memory

        """
        self.conn = sqlite3.connect(utils.pifinder_db)
        self.conn.row_factory = sqlite3.Row
        cat_objects = self.conn.execute(
            f"""
            SELECT * from objects
            where catalog='{self.name}'
            order by sequence
        """
        ).fetchall()
        cat_data = self.conn.execute(
            f"""
                SELECT * from catalogs
                where catalog='{self.name}'
            """
        ).fetchone()
        print(cat_data)
        if cat_data:
            self.max_sequence = cat_data["max_sequence"]
            self.desc = cat_data["desc"]
        else:
            logging.debug(f"no catalog data for {self.name}")
        self.objects = {dict(row)["sequence"]: dict(row) for row in cat_objects}
        self.objects_keys_sorted = self._get_sorted_keys(self.objects)
        self.filtered_objects = self.objects
        self.filtered_objects_keys_sorted = self.objects_keys_sorted
        assert (
            self.objects_keys_sorted[-1] == self.max_sequence
        ), f"{self.name} max sequence mismatch"
        logging.info(f"loaded {len(self.objects)} objects for {self.name}")
        self.conn.close()

    def _get_sorted_keys(self, dictionary):
        return sorted(dictionary.keys())

    def filter(
        self,
        shared_state,
        magnitude_filter,
        type_filter,
        altitude_filter,
        observed_filter,
    ):
        """
        Does filtering based on params
        populates self._filtered_catalog
        from in-memory catalogs
        does not try to maintain current index because it has no notion of that
        should be done in catalog.py
        """
        self.last_filtered = time.time()

        self.filtered_objects = {}

        fast_aa = None
        if altitude_filter != "None":
            # setup
            solution = shared_state.solution()
            location = shared_state.location()
            dt = shared_state.datetime()
            if location and dt and solution:
                fast_aa = calc_utils.FastAltAz(
                    location["lat"],
                    location["lon"],
                    dt,
                )

        if observed_filter != "Any":
            # setup
            observed_list = obslog.get_observed_objects()

        for key, obj in self.objects.items():
            # print(f"filtering {obj}")
            include_obj = True

            # try to get object mag to float
            try:
                obj_mag = float(obj["mag"])
            except (ValueError, TypeError):
                obj_mag = 99

            if magnitude_filter != "None" and obj_mag >= magnitude_filter:
                include_obj = False

            if type_filter != ["None"] and obj["obj_type"] not in type_filter:
                include_obj = False

            if fast_aa:
                obj_altitude = fast_aa.radec_to_altaz(
                    obj["ra"],
                    obj["dec"],
                    alt_only=True,
                )
                if obj_altitude < altitude_filter:
                    include_obj = False

            if observed_filter != "Any":
                if (obj["catalog"], obj["sequence"]) in observed_list:
                    if observed_filter == "No":
                        include_obj = False
                else:
                    if observed_filter == "Yes":
                        include_obj = False

            if include_obj:
                self.filtered_objects[key] = obj
        self.filtered_objects_keys_sorted = self._get_sorted_keys(self.filtered_objects)

        def __repr__(self):
            return "catalog repr"
            # return f"Catalog({self.name=}, {self.max_sequence=})"

        def __str__(self):
            return __repr__(self)


class CatalogDesignator:
    """Holds the string that represents the catalog input/search field.
    Usually looks like 'NGC----' or 'M-13'"""

    def __init__(self, catalog_name, max_sequence):
        self.catalog_name = catalog_name
        self.object_number = 0
        self.width = len(str(max_sequence))
        self.field = self.get_designator()

    def set_target(self, catalog_index, number=0):
        assert len(str(number)) <= self.get_catalog_width()
        self.catalog_index = catalog_index
        self.object_number = number
        self.field = self.get_designator()

    def append_number(self, number):
        number_str = str(self.object_number) + str(number)
        if len(number_str) > self.get_catalog_width():
            number_str = number_str[1:]
        self.object_number = int(number_str)
        self.field = self.get_designator()

    def set_number(self, number):
        self.object_number = number
        self.field = self.get_designator()

    def has_number(self):
        return self.object_number > 0

    def reset_number(self):
        self.object_number = 0
        self.field = self.get_designator()

    def increment_number(self):
        self.object_number += 1
        self.field = self.get_designator()

    def decrement_number(self):
        self.object_number -= 1
        self.field = self.get_designator()

    def get_catalog_name(self):
        return self.catalog_name

    def get_catalog_width(self):
        return self.width

    def get_designator(self):
        number_str = str(self.object_number) if self.has_number() else ""
        return (
            f"{self.get_catalog_name(): >3} {number_str:->{self.get_catalog_width()}}"
        )

    def __str__(self):
        return self.field

    def __repr__(self):
        return self.field


class CatalogTracker:
    object_tracker: Dict[str, Optional[int]]
    designator_tracker: Dict[str, Optional[CatalogDesignator]]
    current: Catalog
    current_catalog_name: str

    def __init__(self, catalog_names: List[str], shared_state, config_options):
        self.catalog_names = catalog_names
        self.shared_state = shared_state
        self.config_options = config_options
        self.catalogs: Dict[str, Catalog] = self._load_catalogs(catalog_names)
        self.designator_tracker = {
            c: CatalogDesignator(c, self.catalogs[c].max_sequence)
            for c in self.catalog_names
        }
        self.set_current_catalog(catalog_names[0])
        self.object_tracker = {c: None for c in self.catalog_names}

    def set_current_catalog(self, catalog_name):
        assert catalog_name in self.catalogs, f"{catalog_name} not in {self.catalogs}"
        self.current_catalog = self.catalogs[catalog_name]
        self.current_catalog_name = catalog_name

    def next_catalog(self, direction=1):
        current_index = self.catalog_names.index(self.current_catalog_name)
        next_index = (current_index + direction) % len(self.catalog_names)
        self.set_current_catalog(self.catalog_names[next_index])

    def previous_catalog(self):
        self.next_catalog(-1)

    def next_object(self, direction=1, filtered=True):
        """
        direction: 1 for next, -1 for previous

        """
        keys_sorted = (
            self.current_catalog.filtered_objects_keys_sorted
            if filtered
            else self.current_catalog.objects_keys_sorted
        )
        current_key = self.object_tracker[self.current_catalog_name]
        designator = self.get_designator()
        # there is no current object, so set the first object the first or last
        if current_key is None:
            next_index = 0 if direction == 1 else len(keys_sorted) - 1
            next_key = keys_sorted[next_index]
            designator.set_number(next_key)

        else:
            current_index = keys_sorted.index(str(current_key))
            next_index = current_index + direction
            if next_index == -1 or next_index >= len(keys_sorted):
                next_key = None  # hack to get around the fact that 0 is a valid key
                designator.set_number(0)  # todo use -1 in designator as well
            else:
                next_key = keys_sorted[next_index % len(keys_sorted)]
                designator.set_number(next_key)
        self.set_current_object(next_key)
        return self.get_current_object()

    def previous_object(self):
        return self.next_object(-1)

    def get_objects(self, catalogs=None) -> List[Dict]:
        catalog_list = self._select_catalogs(catalogs)
        flattened_objects = [
            obj for entry in catalog_list for obj in entry.objects.values()
        ]
        return flattened_objects

    def does_filtered_have_current_object(self):
        return (
            self.object_tracker[self.current_catalog_name]
            in self.current_catalog.filtered_objects
        )

    def get_current_object(self):
        object_key = self.object_tracker[self.current_catalog_name]
        if object_key is None:
            return None
<<<<<<< HEAD
        return self.current.objects[str(object_key)]
=======
        return self.current_catalog.objects[object_key]
>>>>>>> e26a10f1

    def set_current_object(self, object_number, catalog_name=None):
        if catalog_name is not None:
            self.set_current_catalog(catalog_name)
        else:
            catalog_name = self.current_catalog_name
        self.object_tracker[catalog_name] = object_number
        self.designator_tracker[catalog_name].set_number(
            object_number if object_number else 0
        )

    def get_designator(self, catalog_name=None) -> CatalogDesignator:
        catalog_name = self._get_catalog_name(catalog_name)
        return self.designator_tracker[catalog_name]

    def _load_catalogs(self, catalogs: List[str]) -> Dict[str, Catalog]:
        result = {}
        for catalog in catalogs:
            result[catalog] = Catalog(catalog)
        return result

    def _get_catalog_name(self, catalog: Optional[str]) -> str:
        catalog: str = catalog or self.current_catalog_name
        return catalog

    def _select_catalog(self, catalog: Optional[str]) -> Catalog:
        catalog = self._get_catalog_name(catalog)
        return self.catalogs.get(catalog)

    def _select_catalogs(self, catalogs: Optional[List[str]]) -> List[Catalog]:
        catalog_list: List[Catalog] = []
        if catalogs is None:
            catalog_list = [self.current_catalog]
        else:
            catalog_list = [self.catalogs.get(key) for key in catalogs]
        return catalog_list

    def filter(self, catalogs=None):
        catalog_list: List[Catalog] = self._select_catalogs(catalogs=catalogs)
        magnitude_filter = self.config_options["Magnitude"]["value"]
        type_filter = self.config_options["Obj Types"]["value"]
        altitude_filter = self.config_options["Alt Limit"]["value"]
        observed_filter = self.config_options["Observed"]["value"]

        for catalog in catalog_list:
            catalog.filter(
                self.shared_state,
                magnitude_filter,
                type_filter,
                altitude_filter,
                observed_filter,
            )
        if self.current_catalog not in catalog_list:
            self.current_catalog.filter(
                self.shared_state,
                magnitude_filter,
                type_filter,
                altitude_filter,
                observed_filter,
            )

    def get_closest_objects(self, ra, dec, n, catalogs: Optional[List[str]] = None):
        """
        Takes the current catalog or a list of catalogs, gets the filtered
        objects and returns the n closest objects to ra/dec
        """
        catalog_list: List[Catalog] = self._select_catalogs(catalogs=catalogs)
        catalog_list_flat = [
            obj for catalog in catalog_list for obj in catalog.filtered_objects.values()
        ]
        object_radecs = [
            [np.deg2rad(x["ra"]), np.deg2rad(x["dec"])] for x in catalog_list_flat
        ]
        objects_bt = BallTree(object_radecs, leaf_size=4, metric="haversine")
        query = [[np.deg2rad(ra), np.deg2rad(dec)]]
        _dist, obj_ind = objects_bt.query(query, k=n)
        return [catalog_list_flat[x] for x in obj_ind[0]]

    def __repr__(self):
        return f"CatalogTracker(Current:{self.current_catalog_name} {self.object_tracker[self.current_catalog_name]}, Designator:{self.designator_tracker})"<|MERGE_RESOLUTION|>--- conflicted
+++ resolved
@@ -295,11 +295,7 @@
         object_key = self.object_tracker[self.current_catalog_name]
         if object_key is None:
             return None
-<<<<<<< HEAD
-        return self.current.objects[str(object_key)]
-=======
         return self.current_catalog.objects[object_key]
->>>>>>> e26a10f1
 
     def set_current_object(self, object_number, catalog_name=None):
         if catalog_name is not None:
