#!/usr/bin/python
# -*- coding:utf-8 -*-
"""
This module contains the Locate module

"""
import time
import logging

from PiFinder import obslist, config
from PiFinder.obj_types import OBJ_TYPES
from PiFinder.ui.base import UIModule
<<<<<<< HEAD
=======
from PiFinder.ui.fonts import Fonts as fonts
from PiFinder.ui.catalog import UICatalog
>>>>>>> 6a6517f5
from PiFinder.calc_utils import aim_degrees


class UILocate(UIModule):
    """
    Display pushto info
    """

    __title__ = "LOCATE"
    __button_hints__ = {
        "B": "Histry",
        "C": "Observ",
        "D": "Remove",
    }

    _config_options = {
        "Save": {
            "type": "enum",
            "value": "",
            "options": ["CANCEL", "History", "Observ"],
            "callback": "save_list",
        },
        "Load": {
            "type": "enum",
            "value": "",
            "options": [],
            "callback": "load_list",
        },
    }

    def __init__(self, ui_catalog: UICatalog, *args):
        super().__init__(*args)
        self.target_index = None
        self.object_text = ["No Object Found"]
        self.screen_direction = config.Config().get_option("screen_direction")
        self.mount_type = config.Config().get_option("mount_type")

        available_lists = obslist.get_lists()
        self._config_options["Load"]["options"] = ["CANCEL"] + available_lists
        self.obs_list_write_index = 0
        self.last_update_time = time.time()
        self.ui_catalog = ui_catalog

        # cache some display stuff

        self.az_anchor = (25, self.display_class.resY - (self.fonts.huge.height * 2.2))
        self.alt_anchor = (25, self.display_class.resY - (self.fonts.huge.height * 1.1))

    def save_list(self, option):
        self._config_options["Load"]["value"] = ""
        if option == "CANCEL":
            return False

        if len(self.ui_state.active_list()) == 0:
            self.message("No objects")
            return False

        filename = f"{self.__uuid__}_{option}_{self.ss_count:02d}"
        if option == "History":
            obslist.write_list(self.ui_state.history_list(), filename)
        else:
            obslist.write_list(self.ui_state.observing_list(), filename)
        self.obs_list_write_index += 1
        self.message(f"Saved list - {self.ss_count:02d}")
        return True

    def load_list(self, option):
        self._config_options["Load"]["value"] = ""
        if option == "CANCEL":
            return False

        _load_results = obslist.read_list(self.ui_catalog.catalogs, option)
        if _load_results["result"] == "error":
            self.message(f"Err! {_load_results['message']}")
            return False

        object_count = len(_load_results["catalog_objects"])
        if object_count == 0:
            self.message("No matches")
            return False

        self.ui_state.set_observing_list(_load_results["catalog_objects"])
        self.ui_state.set_active_list_to_observing_list()
        self.target_index = 0
        self.ui_state.set_target(self.ui_state.active_list()[self.target_index])
        self.update_object_text()
        self.message(f"Loaded {object_count} of {_load_results['objects_parsed']}")
        return True

    def key_b(self):
        """
        When B is pressed, switch to history
        """
        self.target_index = None
        if self.ui_state.active_list_is_history_list():
            pass
        else:
            if len(self.ui_state.history_list()) > 0:
                self.ui_state.set_active_list_to_history_list()
                self.target_index = len(self.ui_state.active_list()) - 1
            else:
                self.message("No History", 1)

        if self.target_index is not None:
            self.ui_state.set_target_to_active_list_index(self.target_index)
            self.update_object_text()

    def key_c(self):
        """
        When C is pressed, switch to observing list
        """
        if self.ui_state.active_list_is_observing_list():
            pass
        else:
            if len(self.ui_state.observing_list()) > 0:
                self.ui_state.set_active_list_to_observing_list()
                self.target_index = 0
            else:
                self.message("No Obs List", 1)

        if self.target_index is not None:
            self.ui_state.set_target_to_active_list_index(self.target_index)
            self.update_object_text()

    def key_enter(self):
        """
        When enter is pressed, set the
        target
        """
        self.switch_to = "UICatalog"

    def key_up(self):
        self.scroll_target_history(-1)

    def key_down(self):
        self.scroll_target_history(1)

    def key_long_d(self):
        active_list = self.ui_state.active_list()
        if self.target_index is not None and len(active_list) > 1:
            del active_list[self.target_index]
            self.target_index = (self.target_index + 1) % len(active_list)
            self.ui_state.set_target_to_active_list_index(self.target_index)
            self.update_object_text()
            self.update()
        elif len(active_list) == 1:
            self.ui_state.set_active_list([])
            self.target_index = None
            self.switch_to = "UICatalog"
        else:
            self.switch_to = "UICatalog"

    def update_object_text(self):
        """
        Generates object text
        """
        target = self.ui_state.target()
        if not target:
            self.object_text = ["No Object Found"]
            return

        self.object_text = []
        try:
            # Type / Constellation
            object_type = OBJ_TYPES.get(target.obj_type, target.obj_type)
            self.object_text.append(f"{object_type: <14} {target.const}")
        except Exception as e:
            logging.error(f"Error generating object text: {e}, {target}")

    def active(self):
        super().active()
        available_lists = obslist.get_lists()
        self._config_options["Load"]["options"] = ["CANCEL"] + available_lists
        try:
            self.target_index = self.ui_state.active_list().index(
                self.ui_state.target()
            )
        except ValueError:
            self.target_index = None
        self.update_object_text()
        self.update()

    def update(self, force=False):
        time.sleep(1 / 30)
        self.clear_screen()

        target = self.ui_state.target()
        if not target:
            self.draw.text(
                (0, self.display_class.titlebar_height + 2),
                "No Target Set",
                font=self.fonts.large.font,
                fill=self.colors.get(255),
            )
            return self.screen_update()

        # Target Name
        line = target.catalog_code
        line += str(target.sequence)
        self.draw.text(
            (0, self.display_class.titlebar_height + 2),
            line,
            font=self.fonts.large.font,
            fill=self.colors.get(255),
        )

        # Target history index
        if self.target_index != None:
            if self.ui_state.active_list_is_history_list():
                list_name = "Hist"
            else:
                list_name = "Obsv"
            line = f"{self.target_index + 1}/{len(self.ui_state.active_list())}"
            line = f"{line : >9}"
            self.draw.text(
                (
                    self.display_class.resX - (self.fonts.base.width * 9),
                    self.display_class.titlebar_height + 2,
                ),
                line,
                font=self.fonts.base.font,
                fill=self.colors.get(255),
            )
            self.draw.text(
                (
                    self.display_class.resX - (self.fonts.base.width * 9),
                    self.display_class.titlebar_height + 2 + self.fonts.base.height,
                ),
                f"{list_name: >9}",
                font=self.fonts.base.font,
                fill=self.colors.get(255),
            )

        # ID Line in BOld
        self.draw.text(
            (0, self.display_class.titlebar_height + self.fonts.large.height),
            self.object_text[0],
            font=self.fonts.bold.font,
            fill=self.colors.get(255),
        )

        # Pointing Instructions
        indicator_color = 255 if self._unmoved else 128
        point_az, point_alt = aim_degrees(
            self.shared_state,
            self.mount_type,
            self.screen_direction,
            self.ui_state.target(),
        )
        if not point_az:
            self.draw.text(
                self.az_anchor,
                " ---.-",
                font=self.fonts.huge.font,
                fill=self.colors.get(255),
            )
            self.draw.text(
                self.alt_anchor,
                "  --.-",
                font=self.fonts.huge.font,
                fill=self.colors.get(255),
            )
        else:
            if point_az < 0:
                point_az *= -1
                az_arrow = self._RIGHT_ARROW
            else:
                az_arrow = self._LEFT_ARROW

            # Change decimal points when within 1 degree
            if point_az < 1:
                self.draw.text(
                    self.az_anchor,
                    f"{az_arrow} {point_az : >5.2f}",
                    font=self.fonts.huge.font,
                    fill=self.colors.get(indicator_color),
                )
            else:
                self.draw.text(
                    self.az_anchor,
                    f"{az_arrow} {point_az : >5.1f}",
                    font=self.fonts.huge.font,
                    fill=self.colors.get(indicator_color),
                )

            if point_alt < 0:
                point_alt *= -1
                alt_arrow = self._UP_ARROW
            else:
                alt_arrow = self._DOWN_ARROW

            # Change decimal points when within 1 degree
            if point_alt < 1:
                self.draw.text(
                    self.alt_anchor,
                    f"{alt_arrow} {point_alt : >5.2f}",
                    font=self.fonts.huge.font,
                    fill=self.colors.get(indicator_color),
                )
            else:
                self.draw.text(
                    self.alt_anchor,
                    f"{alt_arrow} {point_alt : >5.1f}",
                    font=self.fonts.huge.font,
                    fill=self.colors.get(indicator_color),
                )

        return self.screen_update()

    def scroll_target_history(self, direction):
        if self.target_index != None:
            self.target_index += direction
            active_list_len = len(self.ui_state.active_list())
            if self.target_index >= active_list_len:
                self.target_index = active_list_len - 1

            if self.target_index < 0:
                self.target_index = 0

            self.ui_state.set_target_to_active_list_index(self.target_index)
            self.update_object_text()
            self.update()<|MERGE_RESOLUTION|>--- conflicted
+++ resolved
@@ -10,11 +10,8 @@
 from PiFinder import obslist, config
 from PiFinder.obj_types import OBJ_TYPES
 from PiFinder.ui.base import UIModule
-<<<<<<< HEAD
-=======
 from PiFinder.ui.fonts import Fonts as fonts
 from PiFinder.ui.catalog import UICatalog
->>>>>>> 6a6517f5
 from PiFinder.calc_utils import aim_degrees
 
 
