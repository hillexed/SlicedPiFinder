--- conflicted
+++ resolved
@@ -55,14 +55,11 @@
         self.last_update_time = time.time()
         self.ui_catalog = ui_catalog
 
-<<<<<<< HEAD
         # cache some display stuff
 
         self.az_anchor = (25, self.display_class.resY - (self.fonts.huge.height * 2.2))
         self.alt_anchor = (25, self.display_class.resY - (self.fonts.huge.height * 1.1))
-=======
         self._elipsis_count = 0
->>>>>>> d85ea79b
 
     def save_list(self, option):
         self._config_options["Load"]["value"] = ""
@@ -266,20 +263,6 @@
             self.ui_state.target(),
         )
         if not point_az:
-<<<<<<< HEAD
-            self.draw.text(
-                self.az_anchor,
-                " ---.-",
-                font=self.fonts.huge.font,
-                fill=self.colors.get(255),
-            )
-            self.draw.text(
-                self.alt_anchor,
-                "  --.-",
-                font=self.fonts.huge.font,
-                fill=self.colors.get(255),
-            )
-=======
             if self.shared_state.solution() is None:
                 self.draw.text(
                     (10, 70),
@@ -309,7 +292,6 @@
             self._elipsis_count += 1
             if self._elipsis_count > 39:
                 self._elipsis_count = 0
->>>>>>> d85ea79b
         else:
             if point_az < 0:
                 point_az *= -1
@@ -320,68 +302,38 @@
             # Change decimal points when within 1 degree
             if point_az < 1:
                 self.draw.text(
-<<<<<<< HEAD
                     self.az_anchor,
                     f"{az_arrow} {point_az : >5.2f}",
                     font=self.fonts.huge.font,
-=======
-                    (0, 50),
-                    f"{az_arrow}{point_az : >5.2f}",
-                    font=self.font_huge,
->>>>>>> d85ea79b
                     fill=self.colors.get(indicator_color),
                 )
             else:
                 self.draw.text(
-<<<<<<< HEAD
                     self.az_anchor,
                     f"{az_arrow} {point_az : >5.1f}",
                     font=self.fonts.huge.font,
-=======
-                    (0, 50),
-                    f"{az_arrow}{point_az : >5.1f}",
-                    font=self.font_huge,
->>>>>>> d85ea79b
                     fill=self.colors.get(indicator_color),
                 )
 
             if point_alt < 0:
                 point_alt *= -1
-<<<<<<< HEAD
+                alt_arrow = self._DOWN_ARROW
+            else:
                 alt_arrow = self._UP_ARROW
-            else:
-                alt_arrow = self._DOWN_ARROW
-=======
-                alt_arrow = self._DOWN_ARROW
-            else:
-                alt_arrow = self._UP_ARROW
->>>>>>> d85ea79b
 
             # Change decimal points when within 1 degree
             if point_alt < 1:
                 self.draw.text(
-<<<<<<< HEAD
                     self.alt_anchor,
                     f"{alt_arrow} {point_alt : >5.2f}",
                     font=self.fonts.huge.font,
-=======
-                    (0, 84),
-                    f"{alt_arrow}{point_alt : >5.2f}",
-                    font=self.font_huge,
->>>>>>> d85ea79b
                     fill=self.colors.get(indicator_color),
                 )
             else:
                 self.draw.text(
-<<<<<<< HEAD
                     self.alt_anchor,
                     f"{alt_arrow} {point_alt : >5.1f}",
                     font=self.fonts.huge.font,
-=======
-                    (0, 84),
-                    f"{alt_arrow}{point_alt : >5.1f}",
-                    font=self.font_huge,
->>>>>>> d85ea79b
                     fill=self.colors.get(indicator_color),
                 )
 
