#!/usr/bin/python
# -*- coding:utf-8 -*-
"""
This module contains all the UI Module classes

"""
import time

from PiFinder import solver, obslog, cat_images
from PiFinder.catalog_utils import ClosestObjectsFinder
from PiFinder.obj_types import OBJ_TYPES
import PiFinder.utils as utils
from PiFinder.ui.base import UIModule
from PiFinder.ui.fonts import Fonts as fonts
from PiFinder.ui.ui_utils import (
    TextLayouterScroll,
    TextLayouter,
    TextLayouterSimple,
    SpaceCalculatorFixed,
)
from PiFinder import calc_utils
import functools
import logging

from PiFinder.db.observations_db import ObservationsDatabase
from PiFinder.catalogs import (
    CompositeObject,
    CatalogTracker,
    CatalogBuilder,
    Catalogs,
    PlanetCatalog,
)


# Constants for display modes
DM_DESC = 0  # Display mode for description
DM_POSS = 1  # Display mode for POSS
DM_SDSS = 2  # Display mode for SDSS


class UICatalog(UIModule):
    """
    Search catalogs for object to find
    """

    __title__ = "CATALOG"
    __button_hints__ = {
        "B": "Image",
        "C": "Catalog",
        "D": "More",
    }
    _config_options = {
        "Catalogs": {
            "type": "multi_enum",
            "value": [],
            "options": [],
        },
        "Alt Limit": {
            "type": "enum",
            "value": 10,
            "options": ["None", 10, 20, 30],
        },
        "Scrolling": {
            "type": "enum",
            "value": "Med",
            "options": ["Off", "Fast", "Med", "Slow"],
        },
        "Magnitude": {
            "type": "enum",
            "value": "None",
            "options": ["None", 6, 7, 8, 9, 10, 11, 12, 13, 14],
        },
        "Obj Types": {
            "type": "multi_enum",
            "value": ["None"],
            "options": ["None"] + list(OBJ_TYPES.keys()),
        },
        "Observed": {"type": "enum", "value": "Any", "options": ["Any", "Yes", "No"]},
        "Push Cat.": {
            "type": "enum",
            "value": "",
            "options": ["Go", "CANCEL"],
            "callback": "push_cat",
        },
        "Near Obj.": {
            "type": "enum",
            "value": "",
            "options": ["CANCEL", 5, 10, 15, 20],
            "callback": "push_near",
        },
    }

    def __init__(self, *args):
        super().__init__(*args)
        self.catalog_names = self.config_object.get_option("active_catalogs")
        self._config_options["Catalogs"]["value"] = self.catalog_names.copy()
        self._config_options["Catalogs"]["options"] = self.config_object.get_option(
            "catalogs"
        )[:10]

        self.object_text = ["No Object Found"]
        self.simpleTextLayout = functools.partial(
            TextLayouterSimple, draw=self.draw, color=self.colors.get(255)
        )
        self.descTextLayout = TextLayouter(
            "",
            draw=self.draw,
            color=self.colors.get(255),
            colors=self.colors,
            font=fonts.base,
        )
        self.ScrollTextLayout = functools.partial(
            TextLayouterScroll, draw=self.draw, color=self.colors.get(255)
        )
        self.space_calculator = SpaceCalculatorFixed(18)
        self.texts = {
            "type-const": self.simpleTextLayout(
                "No Object Found", font=self.font_bold, color=self.colors.get(255)
            ),
        }
        self.catalogs: Catalogs = CatalogBuilder().build()
        logging.debug(f"Catalogs created: {self.catalogs}")
        logging.debug(
            f"Value:{self._config_options['Catalogs']['value']}, Options{self._config_options['Catalogs']['options']}"
        )
        self.catalog_tracker = CatalogTracker(
            self.catalogs, self.shared_state, self._config_options
        )
        self.catalog_tracker.select_catalogs(self._config_options["Catalogs"]["value"])
        self.observations_db = ObservationsDatabase()
        self.font_large = fonts.large

        self.object_display_mode = DM_DESC
        self.object_image = None

        self.fov_list = [1, 0.5, 0.25, 0.125]
        self.fov_index = 0

        self.catalog_tracker.filter()
        self.update_object_info()
        self._planets_loaded = False

    def add_planets(self, dt):
        """
        Since we can't calc planet positions until we know the date/time
        this is called once we have a GPS lock to add on the planets catalog
        """
        self.catalogs.remove("PL")
        self.catalogs.add(PlanetCatalog(dt))
        self.catalog_tracker = CatalogTracker(
            self.catalogs, self.shared_state, self._config_options
        )
        self._planets_loaded = True

    def _layout_designator(self):
        """
        Generates designator layout object
        If there is a selected object which
        is in the catalog, but not in the filtered
        catalog, dim the designator out
        """
        designator_color = 255
        current_designator = self.catalog_tracker.get_designator()
        if (
            current_designator.has_number()
            and current_designator.object_number
            not in self.catalog_tracker.get_current_catalog().filtered_objects_seq
        ):
            designator_color = 128
        return self.simpleTextLayout(
            str(current_designator),
            font=fonts.large,
            color=self.colors.get(designator_color),
        )

    def refresh_designator(self):
        self.texts["designator"] = self._layout_designator()

    def _get_scrollspeed_config(self):
        scroll_dict = {
            "Off": 0,
            "Fast": TextLayouterScroll.FAST,
            "Med": TextLayouterScroll.MEDIUM,
            "Slow": TextLayouterScroll.SLOW,
        }
        scrollspeed = self._config_options["Scrolling"]["value"]
        return scroll_dict[scrollspeed]

    def update_config(self):
        if self.texts.get("aka"):
            self.texts["aka"].set_scrollspeed(self._get_scrollspeed_config())

        # Update catalog names if needed
        catalog_values = self._config_options["Catalogs"]["value"]
        if self.catalog_names != catalog_values:
            self.message("Updating Cats.", 0)
            self.catalog_names = catalog_values.copy()
            if len(self.catalog_names) == 0:
                self.catalog_names.append("M")
                catalog_values.append("M")
            self.config_object.set_option("active_catalogs", self.catalog_names)
            self.catalog_tracker.select_catalogs(self.catalog_names)

        # re-filter if needed
        self.catalog_tracker.filter()

        # Reset any sequence....
        # if not self.catalog_tracker.does_filtered_have_current_object():
        #     self.delete()

    def push_cat(self, obj_amount):
        self._config_options["Push Cat."]["value"] = ""
        if obj_amount == "Go":
            self.message("Catalog Pushed", 2)

            # Filter the catalog one last time
            self.catalog_tracker.filter()
            self.ui_state.set_observing_list(
                self.catalog_tracker.get_current_catalog().filtered_objects
            )
            self.ui_state.set_active_list_to_observing_list()
            self.ui_state.set_target_to_active_list_index(0)
            return "UILocate"
        else:
            return False

    def push_near(self, obj_amount):
        self._config_options["Near Obj."]["value"] = ""
        if obj_amount != "CANCEL":
            solution = self.shared_state.solution()
            if not solution:
                self.message("No Solve!", 1)
                return False
            self.message(f"Near {obj_amount} Pushed", 2)

            # Filter ALL the catalogs one last time
            self.catalog_tracker.filter()
            cof = ClosestObjectsFinder()
            near_catalog, _ = cof.get_closest_objects(
                solution["RA"],
                solution["Dec"],
                obj_amount,
                catalogs=self.catalog_tracker.catalogs,
            )
            self.ui_state.set_observing_list(near_catalog)
            self.ui_state.set_active_list_to_observing_list()
            self.ui_state.set_target_to_active_list_index(0)
            return "UILocate"
        else:
            return False

    def update_object_info(self):
        """
        Generates object text and loads object images
        """
        cat_object: CompositeObject = self.catalog_tracker.get_current_object()
        if not cat_object:
            curr_catalog = self.catalog_tracker.get_current_catalog()
            self.texts = {}
            self.texts["type-const"] = TextLayouter(
<<<<<<< HEAD
                "Object not found",
=======
                (
                    self.catalog_tracker.current_catalog.desc
                    if not has_number
                    else "Object not found"
                ),
>>>>>>> cf6e2df4
                draw=self.draw,
                colors=self.colors,
                font=fonts.base,
                color=self.colors.get(255),
                available_lines=6,
            )
            return

        if self.object_display_mode == DM_DESC:
            # text stuff....

            self.texts = {}
            # Type / Constellation
            object_type = OBJ_TYPES.get(cat_object.obj_type, cat_object.obj_type)

            # layout the type - constellation line
            _, typeconst = self.space_calculator.calculate_spaces(
                object_type, cat_object.const
            )
            self.texts["type-const"] = self.simpleTextLayout(
                typeconst,
                font=fonts.bold,
                color=self.colors.get(255),
            )
            # Magnitude / Size
            # try to get object mag to float
            try:
                obj_mag = float(cat_object.mag)
            except (ValueError, TypeError):
                obj_mag = "-" if cat_object.mag == "" else cat_object.mag

            size = str(cat_object.size).strip()
            size = "-" if size == "" else size
            spaces, magsize = self.space_calculator.calculate_spaces(
                f"Mag:{obj_mag}", f"Sz:{size}"
            )
            if spaces == -1:
                spaces, magsize = self.space_calculator.calculate_spaces(
                    f"Mag:{obj_mag}", size
                )
            if spaces == -1:
                spaces, magsize = self.space_calculator.calculate_spaces(obj_mag, size)

            self.texts["magsize"] = self.simpleTextLayout(
                magsize, font=fonts.bold, color=self.colors.get(255)
            )

            aka_recs = (
                self.catalog_tracker.get_current_catalog().get_object_by_sequence(
                    cat_object.sequence
                )
            )
            if aka_recs:
                self.texts["aka"] = self.ScrollTextLayout(
                    ", ".join(aka_recs.names),
                    font=fonts.base,
                    scrollspeed=self._get_scrollspeed_config(),
                )

            # NGC description....
            logs = self.observations_db.get_logs_for_object(cat_object)
            desc = cat_object.description.replace("\t", " ") + "\n"
            if len(logs) == 0:
                desc = desc + "  Not Logged"
            else:
                desc = desc + f"  {len(logs)} Logs"

            self.descTextLayout.set_text(desc)
            self.texts["desc"] = self.descTextLayout

        else:
            # Image stuff...
            if self.object_display_mode == DM_SDSS:
                source = "SDSS"
            else:
                source = "POSS"

            solution = self.shared_state.solution()
            roll = 0
            if solution:
                roll = solution["Roll"]

            self.object_image = cat_images.get_display_image(
                cat_object,
                source,
                self.fov_list[self.fov_index],
                roll,
                self.colors,
            )

    def active(self):
        # trigger refilter
        super().active()

        # check for planet add
        if not self._planets_loaded:
            dt = self.shared_state.datetime()
            if dt:
                self.add_planets(dt)

        self.catalog_tracker.filter()
        target = self.ui_state.target()
        if target:
            self.catalog_tracker.set_current_object(
                target.sequence, target.catalog_code
            )
            self.update_object_info()

    def update(self, force=True):
        # Clear Screen
        self.draw.rectangle([0, 0, 128, 128], fill=self.colors.get(0))
        cat_object = self.catalog_tracker.get_current_object()

        if self.object_display_mode == DM_DESC or cat_object is None:
            # catalog and entry field i.e. NGC-311
            self.refresh_designator()
            desig = self.texts["designator"]
            desig.draw((0, 21))
            # print("Drawing designator", self.catalog_tracker.current_catalog, self.catalog_tracker.current_catalog.get_objects())

            # catalog counts....
            self.draw.text(
                (100, 21),
                f"{self.catalog_tracker.get_current_catalog().get_filtered_count()}",
                font=self.font_base,
                fill=self.colors.get(128),
            )
            self.draw.text(
                (100, 31),
                f"{self.catalog_tracker.get_current_catalog().get_count()}",
                font=self.font_base,
                fill=self.colors.get(96),
            )

            # Object TYPE and Constellation i.e. 'Galaxy    PER'
            typeconst = self.texts.get("type-const")
            if typeconst:
                typeconst.draw((0, 48))

            # Object Magnitude and size i.e. 'Mag:4.0   Sz:7"'
            magsize = self.texts.get("magsize")
            if magsize:
                if cat_object:
                    # check for visibility and adjust mag/size text color
                    obj_altitude = calc_utils.calc_object_altitude(
                        self.shared_state, cat_object
                    )

                    if obj_altitude:
                        if obj_altitude < 10:
                            # Not really visible
                            magsize.set_color = self.colors.get(128)

                magsize.draw((0, 62))

            # Common names for this object, i.e. M13 -> Hercules cluster
            posy = 79
            aka = self.texts.get("aka")
            if aka:
                aka.draw((0, posy))
                posy += 11

            # Remaining lines with object description
            desc = self.texts.get("desc")
            if desc:
                desc.draw((0, posy))

        else:
            self.screen.paste(self.object_image)
        return self.screen_update()

    def key_d(self):
        self.descTextLayout.next()
        typeconst = self.texts.get("type-const")
        if typeconst and isinstance(typeconst, TextLayouter):
            typeconst.next()

    def delete(self):
        # long d called from main
        self.catalog_tracker.set_current_object(None)
        self.update_object_info()

    def key_c(self):
        # C is for catalog
        self.catalog_tracker.next_catalog()
        self.catalog_tracker.filter()
        self.update_object_info()
        self.object_display_mode = DM_DESC

    def key_long_c(self):
        self.delete()
        self.catalog_tracker.previous_catalog()
        self.catalog_tracker.filter()
        self.update_object_info()

    def key_b(self):
        if self.catalog_tracker.get_current_object() is None:
            self.object_display_mode = DM_DESC
        else:
            # switch object display text
            self.object_display_mode = (
                self.object_display_mode + 1 if self.object_display_mode < 2 else 0
            )
            self.update_object_info()
            self.update()

    def background_update(self):
        if time.time() - self.catalog_tracker.get_current_catalog().last_filtered > 60:
            self.catalog_tracker.filter()

    def find_by_designator(self, designator):
        """
        Searches the loaded catalog for the designator
        """
        searching_for = designator.object_number
        if searching_for == 0:
            logging.debug("find by designator, objectnumber is 0")
            return False

        # Use all objects here, not filtered, so we can
        # surface any valid object in the catalog
        if self.catalog_tracker.get_current_catalog().get_object_by_sequence(
            searching_for
        ):
            self.catalog_tracker.set_current_object(searching_for)
            return True
        else:
            logging.debug("find by designator, no match found")
            self.catalog_tracker.set_current_object(None)
            self.catalog_tracker.get_designator().set_number(searching_for)
        return False

    def key_number(self, number):
        if self.object_display_mode == DM_DESC:
            designator = self.catalog_tracker.get_designator()
            designator.append_number(number)
            # Check for match
            self.find_by_designator(designator)
            self.update_object_info()

    def key_enter(self):
        """
        When enter is pressed, set the
        target
        """
        cat_object: CompositeObject = self.catalog_tracker.get_current_object()
        self.ui_state.set_target_and_add_to_history(cat_object)
        if cat_object:
            self.ui_state.set_active_list_to_history_list()
            self.switch_to = "UILocate"

    def scroll_obj(self, direction):
        """
        Looks for the next object up/down
        sets the sequence and object
        """
        if self.catalog_tracker.get_current_catalog().get_filtered_count() == 0:
            return
        self.catalog_tracker.next_object(direction)
        self.update_object_info()

    def change_fov(self, direction):
        self.fov_index += direction
        if self.fov_index < 0:
            self.fov_index = 0
        if self.fov_index >= len(self.fov_list):
            self.fov_index = len(self.fov_list) - 1
        self.update_object_info()
        self.update()

    def key_up(self):
        if self.object_display_mode == DM_DESC:
            self.scroll_obj(-1)
        else:
            self.change_fov(-1)

    def key_down(self):
        if self.object_display_mode == DM_DESC:
            self.scroll_obj(1)
        else:
            self.change_fov(1)<|MERGE_RESOLUTION|>--- conflicted
+++ resolved
@@ -255,18 +255,13 @@
         """
         cat_object: CompositeObject = self.catalog_tracker.get_current_object()
         if not cat_object:
-            curr_catalog = self.catalog_tracker.get_current_catalog()
             self.texts = {}
             self.texts["type-const"] = TextLayouter(
-<<<<<<< HEAD
-                "Object not found",
-=======
                 (
                     self.catalog_tracker.current_catalog.desc
-                    if not has_number
+                    if not self.catalog_tracker.get_designator().has_number()
                     else "Object not found"
                 ),
->>>>>>> cf6e2df4
                 draw=self.draw,
                 colors=self.colors,
                 font=fonts.base,
