--- conflicted
+++ resolved
@@ -386,11 +386,7 @@
 
     def update(self, force=True):
         # Clear Screen
-<<<<<<< HEAD
         self.clear_screen()
-=======
-        self.draw.rectangle((0, 0, 128, 128), fill=self.colors.get(0))
->>>>>>> 12452040
         cat_object = self.catalog_tracker.get_current_object()
 
         if self.object_display_mode == DM_DESC or cat_object is None:
