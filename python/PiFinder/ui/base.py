--- conflicted
+++ resolved
@@ -182,19 +182,11 @@
                     )
                 else:
                     # no solve yet....
-<<<<<<< HEAD
                     self.draw.rectangle([115, 2, 125, 14], fill=bg)
                     self.draw.text(
                         (117, 0), "X", font=self.font_bold, fill=fg
                     )
                     
-=======
-                    self.draw.rectangle([115, 2, 125, 14], fill=self.colors.get(0))
-                    self.draw.text(
-                        (117, 0), "X", font=self.font_bold, fill=self.colors.get(64)
-                    )
-
->>>>>>> e115c85d
                 # when moving the unit, nothing else matters
                 imu = self.shared_state.imu()
                 if imu and imu["pos"] and imu["moving"]:
