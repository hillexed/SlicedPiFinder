#!/usr/bin/python
# -*- coding:utf-8 -*-
"""
This module contains the base UIModule class

"""
import os
import time
import uuid
from typing import Type

from PIL import Image, ImageDraw
from PiFinder import utils
from PiFinder.displays import DisplayBase
from PiFinder.config import Config


class UIModule:
    __title__ = "BASE"
    __button_hints__ = {}
    __uuid__ = str(uuid.uuid1()).split("-")[0]
    _config_options = None
    _CAM_ICON = ""
    _IMU_ICON = ""
    _GPS_ICON = "󰤉"
    _LEFT_ARROW = ""
    _RIGHT_ARROW = ""
    _UP_ARROW = ""
    _DOWN_ARROW = ""
<<<<<<< HEAD

=======
    _gps_brightness = 0
>>>>>>> d85ea79b
    _unmoved = False  # has the telescope moved since the last cam solve?

    def __init__(
        self,
        display_class: Type[DisplayBase],
        camera_image,
        shared_state,
        command_queues,
        config_object,
    ):
        assert shared_state is not None
        self.title = self.__title__
        self.button_hints = self.__button_hints__
        self.button_hints_timer = time.time()
        self.button_hints_visible: bool = False
        self.switch_to = None
        self.display_class = display_class
        self.display = display_class.device
        self.colors = display_class.colors
        self.shared_state = shared_state
        self.ui_state = shared_state.ui_state()
        self.camera_image = camera_image
        self.command_queues = command_queues
        self.screen = Image.new("RGB", display_class.resolution)
        self.draw = ImageDraw.Draw(self.screen)
        self.fonts = self.display_class.fonts

        # screenshot stuff
        root_dir = str(utils.data_dir)
        prefix = f"{self.__uuid__}_{self.__title__}"
        self.ss_path = os.path.join(root_dir, "screenshots", prefix)
        self.ss_count = 0
        self.config_object: Config = config_object

        # FPS
        self.fps = 0
        self.frame_count = 0
        self.last_fps_sample_time = time.time()


    def screengrab(self):
        self.ss_count += 1
        ss_imagepath = self.ss_path + f"_{self.ss_count :0>3}.png"
        ss = self.screen.copy()
        ss.save(ss_imagepath)

    def active(self):
        """
        Called when a module becomes active
        i.e. foreground controlling display
        """
        self.button_hints_timer = time.time()
        pass

    def update(self, force=False):
        """
        Called to trigger UI Updates
        to be overloaded by subclases and shoud
        end up calling self.screen_update to
        to the actual screen draw
        retun the results of the screen_update to
        pass any signals back to main
        """
        return self.screen_update()

    def clear_screen(self):
        """
        Clears the screen (draws rectangle in black)
        """
        self.draw.rectangle(
            [
                0,
                0,
                self.display_class.resX,
                self.display_class.resY,
            ],
            fill=self.colors.get(0),
        )

    def message(self, message, timeout=2):
        """
        Creates a box with text in the center of the screen.
        Waits timeout in seconds
        """

        self.draw.rectangle(
            [10, 49, 128, 89], fill=self.colors.get(0), outline=self.colors.get(0)
        )
        self.draw.rectangle(
            [5, 44, 123, 84], fill=self.colors.get(0), outline=self.colors.get(128)
        )
        message = " " * int((16 - len(message)) / 2) + message
        self.draw.text(
            (9, 54), message, font=self.fonts.bold.font, fill=self.colors.get(255)
        )
        self.display.display(self.screen.convert(self.display.mode))
        self.ui_state.set_message_timeout(timeout + time.time())

    def screen_update(self, title_bar=True, button_hints=True):
        """
        called to trigger UI updates
        takes self.screen adds title bar and
        writes to display
        """
        if time.time() < self.ui_state.message_timeout():
            return None

        if title_bar:
            fg = self.colors.get(0)
            bg = self.colors.get(64)
            self.draw.rectangle(
                [0, 0, self.display_class.resX, self.display_class.titlebar_height],
                fill=bg,
            )
            if self.ui_state.show_fps():
                self.draw.text(
                    (6, 1), str(self.fps), font=self.fonts.bold.font, fill=fg
                )
            else:
                self.draw.text((6, 1), self.title, font=self.fonts.bold.font, fill=fg)
            imu = self.shared_state.imu()
            moving = True if imu and imu["pos"] and imu["moving"] else False

            # GPS status
            if self.shared_state.location()["gps_lock"]:
<<<<<<< HEAD
                self.draw.text(
                    (self.display_class.resX * 20, -2),
                    self._GPS_ICON,
                    font=self.fonts.icon_bold_large.font,
                    fill=fg,
                )
=======
                self._gps_brightness = 0
            else:
                self._gps_brightness += 1
                if self._gps_brightness > 64:
                    self._gps_brightness = -128

            _gps_color = self.colors.get(
                self._gps_brightness if self._gps_brightness > 0 else 0
            )
            self.draw.text(
                (102, -2), self._GPS_ICON, font=fonts.icon_bold_large, fill=_gps_color
            )
>>>>>>> d85ea79b

            if moving:
                self._unmoved = False

            if self.shared_state:
                if self.shared_state.solve_state():
                    solution = self.shared_state.solution()
                    cam_active = solution["solve_time"] == solution["cam_solve_time"]
                    # a fresh cam solve sets unmoved to True
                    self._unmoved = True if cam_active else self._unmoved
                    if self._unmoved:
                        time_since_cam_solve = time.time() - solution["cam_solve_time"]
                        var_fg = min(64, int(time_since_cam_solve / 6 * 64))
                    # self.draw.rectangle([115, 2, 125, 14], fill=bg)

                    if self._unmoved:
                        self.draw.text(
                            (self.display_class.resX * 0.91, -2),
                            self._CAM_ICON,
                            font=self.fonts.icon_bold_large.font,
                            fill=var_fg,
                        )
                    # draw the constellation
                    constellation = solution["constellation"]
                    self.draw.text(
                        (self.display_class.resX * 0.54, 1),
                        constellation,
                        font=self.fonts.bold.font,
                        fill=fg if self._unmoved else self.colors.get(32),
                    )
                else:
                    # no solve yet....
                    self.draw.text(
                        (self.display_class.resX * 0.91, 0),
                        "X",
                        font=self.fonts.bold.font,
                        fill=fg,
                    )

        screen_to_display = self.screen.convert(self.display.mode)
        self.display.display(screen_to_display)

        # FPS
        self.frame_count += 1
        if int(time.time()) - self.last_fps_sample_time > 0:
            # flipped second
            self.fps = self.frame_count
            self.frame_count = 0
            self.last_fps_sample_time = int(time.time())

        if self.shared_state:
            self.shared_state.set_screen(screen_to_display)

        # We can return a UIModule class name to force a switch here
        tmp_return = self.switch_to
        self.switch_to = None
        return tmp_return

    def check_hotkey(self, key):
        """
               Scans config for a matching
        _       hotkey and if found, cycles
               that config item.

               Returns true if hotkey found
               false if not or no config
        """
        if self._config_options is None:
            return False

        for config_item_name, config_item in self._config_options.items():
            if config_item.get("hotkey") == key:
                self.cycle_config(config_item_name)
                return True

        return False

    def key_number(self, number):
        pass

    def key_up(self):
        pass

    def key_down(self):
        pass

    def key_enter(self):
        pass

    def key_long_c(self):
        pass

    def key_long_d(self):
        pass

    def key_b(self):
        if self.check_hotkey("B"):
            self.update(force=True)

    def key_c(self):
        if self.check_hotkey("C"):
            self.update(force=True)

    def key_d(self):
        if self.check_hotkey("D"):
            self.update(force=True)<|MERGE_RESOLUTION|>--- conflicted
+++ resolved
@@ -27,11 +27,7 @@
     _RIGHT_ARROW = ""
     _UP_ARROW = ""
     _DOWN_ARROW = ""
-<<<<<<< HEAD
-
-=======
     _gps_brightness = 0
->>>>>>> d85ea79b
     _unmoved = False  # has the telescope moved since the last cam solve?
 
     def __init__(
@@ -157,14 +153,6 @@
 
             # GPS status
             if self.shared_state.location()["gps_lock"]:
-<<<<<<< HEAD
-                self.draw.text(
-                    (self.display_class.resX * 20, -2),
-                    self._GPS_ICON,
-                    font=self.fonts.icon_bold_large.font,
-                    fill=fg,
-                )
-=======
                 self._gps_brightness = 0
             else:
                 self._gps_brightness += 1
@@ -175,9 +163,11 @@
                 self._gps_brightness if self._gps_brightness > 0 else 0
             )
             self.draw.text(
-                (102, -2), self._GPS_ICON, font=fonts.icon_bold_large, fill=_gps_color
+                (self.display_class.resX * 20, -2),
+                self._GPS_ICON,
+                font=self.fonts.icon_bold_large.font,
+                fill=_gps_color,
             )
->>>>>>> d85ea79b
 
             if moving:
                 self._unmoved = False
@@ -258,29 +248,29 @@
     def key_number(self, number):
         pass
 
+    def key_plus(self):
+        pass
+
+    def key_minus(self):
+        pass
+
+    def key_star(self):
+        pass
+
+    def key_long_up(self):
+        pass
+
+    def key_long_down(self):
+        pass
+
+    def key_long_right(self):
+        pass
+
     def key_up(self):
         pass
 
     def key_down(self):
         pass
 
-    def key_enter(self):
-        pass
-
-    def key_long_c(self):
-        pass
-
-    def key_long_d(self):
-        pass
-
-    def key_b(self):
-        if self.check_hotkey("B"):
-            self.update(force=True)
-
-    def key_c(self):
-        if self.check_hotkey("C"):
-            self.update(force=True)
-
-    def key_d(self):
-        if self.check_hotkey("D"):
-            self.update(force=True)+    def key_right(self):
+        pass